--- conflicted
+++ resolved
@@ -72,13 +72,7 @@
 
 `python cli.py create --audio-source ~/media/music/MACINTOSH\ PLUS\ 420.mp3 --video-sources ~/media/movies/TimeScapes.mkv`
 
-<<<<<<< HEAD
 **Use multiple video sources**
-=======
-### Recreate a music video
-
-`python cli.py recreate`
->>>>>>> 5232c7d2
 
 `python cli.py create --video-sources ~/media/movies/TimeScapes.mkv ~/media/series/FLCL/`
 
@@ -86,7 +80,6 @@
 
 `python cli.py create --speed-multiplier 1/2`
 
-<<<<<<< HEAD
 **Use a series 60% of the time and a movie 40% of the time**
 
 `python cli.py create --video-sources ~/media/movies/Neon_Genesis_Evangelion/ ~/media/movies/The_End_of_Evangelion.mkv --video-source-weights .6 .4 `
@@ -99,16 +92,13 @@
 
 `python cli.py create --video-filters has_text`
 
-###Recreate a music video
+### Recreate a music video
 
 `python cli.py recreate`
 
 `python cli.py recreate --spec-source ~/music_videos/vaporwave_timescapes_spec.json`
 
-###Preview event locations in a song
-=======
 ### Preview event locations in a song
->>>>>>> 5232c7d2
 
 `python cli.py preview`
 
